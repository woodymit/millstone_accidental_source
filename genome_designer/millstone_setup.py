#!/usr/bin/env python

"""
Setup script.
"""

import os
import platform
import re
import stat
import sys
import urllib
import zipfile

from settings import JBROWSE_DATA_SYMLINK_PATH
from settings import MEDIA_ROOT
from settings import PWD as GD_ROOT
from settings import TOOLS_DIR


TOOLS_URLS = {
    'bwa' : {
        'Darwin': ['https://www.dropbox.com/s/w6gs82gn0rmc60w/bwa'],
        'Linux': ['https://www.dropbox.com/s/eq3533wx8ay41sx/bwa'],
    },
    'freebayes' : {
        # we use the following tools in the freebayes git repo (+submodules):
        # * freebayes
        # * bamleftalign
        # * bamtools
        # * vcfstreamsort (from vcflib)
        # * vcfuniq (from vcflib)
        'Darwin' : [
            'https://www.dropbox.com/s/gjpqfr8n2601mfh/bamleftalign',
            'https://www.dropbox.com/s/jx2zdan4ci0mx6w/freebayes',
            #'https://www.dropbox.com/s/f7twxy2r0h5ox20/bamtools', broken w/o dylibs
            'https://www.dropbox.com/s/kvhkji81l16ukm5/vcfstreamsort',
            'https://www.dropbox.com/s/kaozc20jovxuzmk/vcfuniq'

        ],
        'Linux' : [
            'https://www.dropbox.com/s/3qszohowh1gj1u0/bamleftalign',
            'https://www.dropbox.com/s/n2we6c6bmlbyi6f/freebayes',
            #'https://www.dropbox.com/s/5qrdi5prcjbz6js/bamtools', broken w/o dylibs
            'https://www.dropbox.com/s/o0lpdbns3l94wy5/vcfstreamsort',
            'https://www.dropbox.com/s/j9y8ul4k71f4kx5/vcfuniq'
        ],
    },
    'snpEff' : [
        'https://www.dropbox.com/s/jnob4hkcwtquyag/snpEff-3.3e.zip',
        ],
    'gatk' : [
        #New GATK doesn't work for OSX 10.6 and below b/c it requires Java 7
        #'https://www.dropbox.com/s/47b0ivwlr80vtw1/GenomeAnalysisTK-2.6-5-gba531bd.zip'
        'https://www.dropbox.com/s/227curebr2prswn/GenomeAnalysisTK-legacy.zip'
        ],
    'samtools' : {
<<<<<<< HEAD
        'Linux' : [
            'https://www.dropbox.com/s/s1mtj0crxenhuyv/samtools-1.1-linux.zip'
        ],
        'Darwin' : [
            'https://www.dropbox.com/s/r8c89ycf3i02dkq/samtools-1.1-darwin.zip'
=======
        'Darwin' : [
            'https://www.dropbox.com/s/wvd9iumzq1qi24h/samtools-0.1.20-darwin.zip'
        ],
        'Linux' : [
            'https://www.dropbox.com/s/n3q9lpjgx224eix/samtools-0.1.20-linux.zip'
>>>>>>> 543b7ba2
        ]
    },
    'tabix' : {
        'Darwin' : [
            'https://www.dropbox.com/s/3mr5x3di2p513ma/tabix-0.2.4-darwin.zip'
        ],
        'Linux': [
            'https://www.dropbox.com/s/38y3p2e7za4conk/tabix-0.2.4-linux.zip'
        ]
    },
    'pindel' : {
        'Darwin' : [
            'https://www.dropbox.com/s/8wuh47i2hao3vlr/pindel-darwin.zip'
        ],
        'Linux' : [
            'https://www.dropbox.com/s/wyfve2dfgqbt94d/pindel-linux.zip'
        ]
    },
    'delly' : {
        'Darwin' : [
            'https://www.dropbox.com/s/l3qs0mbm2vapqf8/delly-darwin.zip'
        ],
        'Linux' : [
            'https://www.dropbox.com/s/k1gaxm1wb0odubc/delly-linux.zip'
        ]
    },
    'vcf-concat' : {
        'Darwin' : [
            'https://www.dropbox.com/s/ehowcdaic4tln0n/vcf-concat-darwin.zip'
        ],
        'Linux' : [
            'https://www.dropbox.com/s/buf80h0qfwjqaqp/vcf-concat-linux.zip'
        ]
    },
    'picard' : [
        'https://www.dropbox.com/s/189loxsmsch1xbb/picard-tools-1.96.zip'
    ],
    'lumpy' : {
        'Darwin' : [
            'https://www.dropbox.com/s/xyzmhtyjdfzhcza/lumpy-0.2.1-darwin.zip'
        ],
        'Linux' : [
            'https://www.dropbox.com/s/xl8honqq7gnh5yi/lumpy-0.2.1-linux.zip'
        ]
    },
    'fastqc' : [
            'https://www.dropbox.com/s/6d46rqjxyqi9k31/fastqc_v0.11.2.zip'
    ]
}


# For any tools that have multiple executables that need permission changes,
# for tools whose executables arent named after their tool
TOOLS_TO_EXECUTABLES = {
    'lumpy': ['*'], # make all executable
    'pindel': ['pindel', 'pindel2vcf'],
    'tabix': ['tabix', 'bgzip'],
    'freebayes': ['freebayes', 'bamtools', 'vcfstreamsort', 'vcfuniq']
}


def setup(arglist):
    if len(arglist) == 0:
        download_tools()
        setup_jbrowse()
    else:
        if 'jbrowse' in arglist:
            setup_jbrowse()
            arglist.remove('jbrowse')
        download_tools(tools=arglist)


def download_tools(tools=TOOLS_URLS.keys()):
    # Create tools dir if it doesn't exist.
    if not os.path.isdir(TOOLS_DIR):
        os.mkdir(TOOLS_DIR)

    sys_type = platform.system()

    # Download the required tools from our Dropbox.
    for tool in tools:

        print 'Grabbing %s from Dropbox...' % tool

        # If the tool is a dict, then it references different OSes (i.e.
        # compiled binaries). Download the correct one for your OS.
        if isinstance(TOOLS_URLS[tool],dict):
            try:
                tool_urls = TOOLS_URLS[tool][sys_type]
            except KeyError, e:
                raise(OSError(' '.join([
                    'Tool "%s" missing for your OS (%s),'
                    'OSs available are: (%s)']) % (
                        tool, sys_type, str(TOOLS_URLS[tool].keys()))))
        else:
            tool_urls = TOOLS_URLS[tool]

        # Make the directory for this tool, if it doesn't exist
        dest_dir = os.path.join(TOOLS_DIR,tool)

        if not os.path.isdir(dest_dir):
            os.mkdir(dest_dir)

        for tool_url in tool_urls:

            # Grab last part of url after final '/' as file name
            dest_filename = re.match(r'^.*\/([^/]+)$', tool_url).group(1)
            dest_path = os.path.join(dest_dir,dest_filename)

            # Get the *actual* file URL from the dropbox popup
            tool_url = _get_file_url_from_dropbox(tool_url, dest_filename)

            # If *.zip, download to a tmp file and unzip it to the right dir.
            if dest_filename.endswith('.zip'):
                tmp_path, http_msg = urllib.urlretrieve(tool_url)
                print '    %s (Unzipping...)' % tmp_path
                try:
                    tool_zipped = zipfile.ZipFile(tmp_path)
                    tool_zipped.extractall(dest_dir)
                except:
                    'File {} missing or invalid format!'.format(
                            tool_url)

            # Otherwise download files to the correct location.
            else:
                urllib.urlretrieve(tool_url,dest_path)
                print '    %s' % dest_path

        # This is really hackish, but because ZipFile does not save file
        # permissions, we need to make the bins executable. In cases where
        # the executable name is different than the tool key in TOOL_URLS,
        # use TOOLS_TO_EXECUTABLES.
        if not tool in TOOLS_TO_EXECUTABLES:
            tool_bin_files = [tool]
        else:
            tool_bin_files = [exe for exe in TOOLS_TO_EXECUTABLES[tool]]
            if '*' in tool_bin_files:
                # All files are executables.
                tool_bin_files = [exe for exe in os.listdir(dest_dir)]

        for tbf in tool_bin_files:
            tool_bin_path = os.path.join(dest_dir, tbf)
            if os.path.exists(tool_bin_path):
                os.chmod(tool_bin_path,
                        stat.S_IXUSR | stat.S_IWUSR | stat.S_IRUSR)


def _get_file_url_from_dropbox(dropbox_url, filename):
    """Dropbox now supports modifying the shareable url with a simple
    param that will allow the tool to start downloading immediately.
    """
    return dropbox_url + '?dl=1'


def setup_jbrowse():
    """Sets up JBrowse.
    """
    # Unlink if there was a link and then create a new link.
    try:
        os.unlink(JBROWSE_DATA_SYMLINK_PATH)
    except OSError:
        # There was no symlink. That's fine.
        pass

    # Re-create the link.
    os.symlink(os.path.join(GD_ROOT, MEDIA_ROOT),
            JBROWSE_DATA_SYMLINK_PATH)

if __name__ == '__main__':
    setup(sys.argv[1:])<|MERGE_RESOLUTION|>--- conflicted
+++ resolved
@@ -55,19 +55,11 @@
         'https://www.dropbox.com/s/227curebr2prswn/GenomeAnalysisTK-legacy.zip'
         ],
     'samtools' : {
-<<<<<<< HEAD
-        'Linux' : [
-            'https://www.dropbox.com/s/s1mtj0crxenhuyv/samtools-1.1-linux.zip'
-        ],
-        'Darwin' : [
-            'https://www.dropbox.com/s/r8c89ycf3i02dkq/samtools-1.1-darwin.zip'
-=======
         'Darwin' : [
             'https://www.dropbox.com/s/wvd9iumzq1qi24h/samtools-0.1.20-darwin.zip'
         ],
         'Linux' : [
             'https://www.dropbox.com/s/n3q9lpjgx224eix/samtools-0.1.20-linux.zip'
->>>>>>> 543b7ba2
         ]
     },
     'tabix' : {
