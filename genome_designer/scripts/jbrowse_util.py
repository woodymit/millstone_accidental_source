--- conflicted
+++ resolved
@@ -383,21 +383,6 @@
     # Generic label for now.
     # TODO: Is there a better way to come up with a label?
     label = str(sample_alignment.experiment_sample.uid) + '_' + alignment_type
-<<<<<<< HEAD
-    key = str(sample_alignment.experiment_sample.label) + ' Read Alignment'
-
-    # Build the JSON object.
-    raw_dict_obj = {
-        'storeClass': 'JBrowse/Store/SeqFeature/BAM',
-        'urlTemplate': urlTemplate,
-        'label': label,
-        'type': 'JBrowse/View/Track/Alignments2',
-        'key': key,
-        'style' : {
-            'className': 'alignment',
-            'arrowheadClass': 'arrowhead',
-            'labelScale': 100
-=======
     key = str(sample_alignment.experiment_sample.label) + ' ' + bam_dataset.type
 
     # Build the JSON object.
@@ -415,18 +400,13 @@
                 'arrowheadClass': 'arrowhead',
                 'labelScale': 100
             }
->>>>>>> 0b5f33a5
         }
     ]}
     write_tracklist_json(reference_genome, raw_dict_obj, label)
 
     # Also add a snp coverage track.
     snp_coverage_label = label + '_coverage'
-<<<<<<< HEAD
-    snp_coverage_key = str(sample_alignment.experiment_sample.label) + ' Coverage'
-=======
     snp_coverage_key = key + ' Coverage'
->>>>>>> 0b5f33a5
     coverage_raw_dict_obj = {
         'tracks' : [
         {
