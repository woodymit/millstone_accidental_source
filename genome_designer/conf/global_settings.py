--- conflicted
+++ resolved
@@ -333,11 +333,7 @@
 RUNNING_ON_EC2 = is_ec2()
 
 # Allows user to create an S3 backed project. 
-<<<<<<< HEAD
 S3_ENABLED = RUNNING_ON_EC2 or False
-=======
-S3_ENABLED = False
->>>>>>> f78cc4f9
 
 # Don't perform any API call that changes anything on S3. 
 S3_DRY_RUN = False
