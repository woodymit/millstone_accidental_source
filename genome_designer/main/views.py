--- conflicted
+++ resolved
@@ -121,16 +121,11 @@
     return render(request, 'sample_list.html', context)
 
 
-<<<<<<< HEAD
+
+@login_required
 def sample_list_targets_template(request):
     """Let the user download a blank sample targets template as a tab
     separated values file (.tsv) so they can fill it in and upload
-=======
-@login_required
-def sample_list_upload_template(request):
-    """Let the user download a blank sample upload template as a tab
-    separated values file (.tsv) and allow them to fill it in and upload
->>>>>>> 5b5e6bf6
     it back to the server. 
     """
     context = {}
