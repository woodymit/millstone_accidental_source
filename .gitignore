*.py[cod]

# C extensions
*.so

# Packages
*.egg
*.egg-info
dist
build
eggs
parts
bin
var
sdist
develop-eggs
.installed.cfg
lib
lib64

# Installer logs
pip-log.txt

# Unit test / coverage reports
.coverage
.tox
nosetests.xml

# Translations
*.mo

# Mr Developer
.mr.developer.cfg
.project
.pydevproject

# Data from development
*.db
temp_data/
temp_test_data/

# Third-party tools
tools/

# Textmate project file
*.tmproj

# Local settings overrides
conf/local_settings.py
genome_designer/conf/local_settings.py

# SnpEff Temp Data
# TODO(dbg): Tests should clean these up.
genome_designer/snpEff_genes.txt
genome_designer/snpEff_summary.html

# IDE config files
*.sublime-project
*.sublime-workspace

# Virtualenv
venv

.DS_Store

<<<<<<< HEAD
# Ignore compiled javascripts.
celery_manager/celery_manager/static/COMPILED/
=======
# Ignore logs.
*.log
>>>>>>> ed260cd6
<|MERGE_RESOLUTION|>--- conflicted
+++ resolved
@@ -63,10 +63,8 @@
 
 .DS_Store
 
-<<<<<<< HEAD
 # Ignore compiled javascripts.
 celery_manager/celery_manager/static/COMPILED/
-=======
+
 # Ignore logs.
-*.log
->>>>>>> ed260cd6
+*.log